--- conflicted
+++ resolved
@@ -16,14 +16,8 @@
     "check": "svelte-check"
   },
   "dependencies": {
-<<<<<<< HEAD
-    "@floating-ui/dom": "1.6.11",
-    "@markpage/svelte": "^0.1.1",
-=======
->>>>>>> 6be8bc9b
     "@sila/core": "*",
     "@markpage/svelte": "^0.1.1",
-    "ttabs-svelte": "^0.0.13",
     "@floating-ui/dom": "1.6.11",
     "@tailwindcss/forms": "^0.5.9",
     "@tailwindcss/typography": "^0.5.15",
@@ -35,13 +29,8 @@
     "lucide-svelte": "^0.453.0",
     "marked": "^15.0.6",
     "shiki": "^2.0.3",
-<<<<<<< HEAD
-    "socket.io-client": "^4.8.1",
     "svelte-persisted-store": "^0.12.0",
     "ttabs-svelte": "^0.0.13"
-=======
-    "svelte-persisted-store": "^0.12.0"
->>>>>>> 6be8bc9b
   },
   "devDependencies": {
     "@skeletonlabs/skeleton": "^3.1.2",
