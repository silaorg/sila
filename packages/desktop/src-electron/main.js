--- conflicted
+++ resolved
@@ -1,12 +1,8 @@
 import { app, BrowserWindow, ipcMain, protocol } from 'electron';
-<<<<<<< HEAD
 import { setupChatGptImportIpc } from './parser/chatgptImportMain.js';
-=======
 
 // Set the app name IMMEDIATELY before any other imports that might use app.getPath('userData')
 app.setName('Sila');
-
->>>>>>> 6be8bc9b
 import { setupDialogsInMain } from './dialogs/electronDialogsMain.js';
 import { setupElectronMenu } from './electronMenu.js';
 import { createWindow } from './electronWindow.js';
